--- conflicted
+++ resolved
@@ -545,23 +545,13 @@
 
 
         if (old_cur->pixel_data == NULL && old_cur->url != NULL) {
-<<<<<<< HEAD
-			struct image_data *data = image_cache_get_image(old_cur->url);
+            struct image_data *data = image_cache_get_image(old_cur->url);
 			old_cur->pixel_data = texture_2d_load_texture_raw(old_cur->url, data->bytes, data->size, &old_cur->num_channels, &old_cur->width, &old_cur->height, &old_cur->originalWidth, &old_cur->originalHeight, &old_cur->scale);
 			if (old_cur->pixel_data == NULL) {
-=======
-            struct image_data *data = image_cache_get_image(old_cur->url);
-			if (data->bytes == NULL ) {
->>>>>>> 4a4b8223
 				old_cur->failed = true;
-			} else {
-				old_cur->pixel_data = texture_2d_load_texture_raw(old_cur->url, data->bytes, data->size, &old_cur->num_channels, &old_cur->width, &old_cur->height, &old_cur->originalWidth, &old_cur->originalHeight, &old_cur->scale);
-				if (old_cur->pixel_data == NULL) {
-					old_cur->failed = true;
-				}
-				free(data->bytes);
-				data->bytes = NULL;
-			}
+			}
+			free(data->bytes);
+			data->bytes = NULL;
         }
 
         pthread_mutex_lock(&mutex);
